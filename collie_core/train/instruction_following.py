""" Main training script """

import argparse
import copy
import glob
import os
import random

import numpy as np
import torch
import torch.nn
import wandb
import deepspeed
from collie_core.train.data import get_data
from collie_core.train.distributed import init_distributed_device, world_info_from_env
from torch.nn.parallel import DistributedDataParallel as DDP
from transformers import (
    get_constant_schedule_with_warmup,
    get_cosine_schedule_with_warmup,
    get_linear_schedule_with_warmup,
)

from open_flamingo import create_model_and_transforms
from open_flamingo.train.train_utils import AverageMeter, get_autocast, get_cast_dtype, get_checkpoint
from tqdm import tqdm
import time

from ofa_compress.arguments import add_data_args
from torch.distributed.fsdp import FullyShardedDataParallel as FSDP, StateDictType, FullStateDictConfig
from accelerate import Accelerator
from ofa_compress.data_utils.transforms import OriginLargeScaleJitter
from accelerate import load_checkpoint_and_dispatch
from accelerate import Accelerator, DeepSpeedPlugin

from torch.distributed.fsdp.wrap import (
    transformer_auto_wrap_policy,
    enable_wrap,
    wrap,
)

from torch.distributed.fsdp import MixedPrecision, ShardingStrategy

import functools

def random_seed(seed=42, rank=0):
    torch.manual_seed(seed + rank)
    np.random.seed(seed + rank)
    random.seed(seed + rank)


def train_one_epoch(args, model, epoch, multi_instruct_loader, tokenizer, optimizer, lr_scheduler, device_id, accelerator, wandb):
    # num_batches_per_epoch = multi_instruct_loader.num_batches
    num_batches_per_epoch = len(multi_instruct_loader)
    total_training_steps = num_batches_per_epoch * args.num_epochs

    autocast = get_autocast(args.precision)
    cast_dtype = get_cast_dtype(args.precision)

    media_token_id = tokenizer("<image>", add_special_tokens=False)["input_ids"][-1]
    endofchunk_token_id = tokenizer("<|endofchunk|>", add_special_tokens=False)["input_ids"][-1]
    answer_token_id = tokenizer("<answer>", add_special_tokens=False)["input_ids"][-1]


    model.train()

    # setup logging
    step_time_m = AverageMeter()  # time for one optimizer step (> 1 batch if using gradient accum)
    data_time_m = AverageMeter()  # avg time to load one batch of both C4 AND laion (= 1 batch regardless of gradient accum)
    end = time.time()

<<<<<<< HEAD
=======

    orig_embeds_params = {}

    for name, param in accelerator.unwrap_model(model).named_parameters():
        if "embed_tokens" in name:
            orig_embeds_params[name] = param.ds_tensor.clone()

>>>>>>> 30d8a718
    # loop through dataloader
    for num_steps, (batch_multi_instruct) in tqdm(
        enumerate(multi_instruct_loader),
        disable=args.rank != 0,
        total=total_training_steps,
        initial=(epoch * num_batches_per_epoch),
    ):
        data_time_m.update(time.time() - end)

        global_step = num_steps + epoch * num_batches_per_epoch
        #### MULTI_INSTRUCT FORWARD PASS ####

        images = batch_multi_instruct["net_input"]["patch_images"].to(device_id, dtype=cast_dtype, non_blocking=True).unsqueeze(1).unsqueeze(1)
        input_ids = batch_multi_instruct["net_input"]["input_ids"].to(device_id, dtype=cast_dtype, non_blocking=True)
        attention_mask = batch_multi_instruct["net_input"]["attention_masks"].to(device_id, dtype=cast_dtype, non_blocking=True)

        import pdb;pdb.set_trace()

        labels = input_ids.clone()
        labels[labels == tokenizer.pad_token_id] = -100
        labels[:, 0] = -100

        for i in range(labels.shape[0]):
            # remove loss for any token before <answer> token
            label_idx = 0
            while (
                label_idx < labels.shape[1] and labels[i][label_idx] != answer_token_id
            ):
                labels[i][label_idx] = -100
                label_idx += 1

        labels[labels == answer_token_id] = -100  

        labels[labels == media_token_id] = -100

        labels.to(device_id)

        import pdb;pdb.set_trace()

        with autocast():
            loss_multi_instruct = model(
                vision_x=images,
                lang_x=input_ids,
                attention_mask=attention_mask,
                labels=labels,
            )[0]
        # import pdb;pdb.set_trace()
        divided_loss_multi_instruct = loss_multi_instruct / args.gradient_accumulation_steps

        #### BACKWARD PASS ####
        accelerator.backward(divided_loss_multi_instruct)
<<<<<<< HEAD

        #### MASK GRADIENTS FOR EMBEDDINGS ####
        # Note (anas): Do not apply weight decay to embeddings as it will break this function.
        def mask_embedding(m):
            if isinstance(m, torch.nn.Embedding) and m.weight.requires_grad:
                zero_mask = torch.zeros_like(m.weight.grad)
                zero_mask[media_token_id] = torch.ones_like(zero_mask[media_token_id])
                zero_mask[endofchunk_token_id] = torch.ones_like(zero_mask[endofchunk_token_id])
                m.weight.grad = m.weight.grad * zero_mask

        model.apply(mask_embedding)

=======
         
>>>>>>> 30d8a718
        torch.nn.utils.clip_grad_norm_(model.parameters(), 1.0)

        # step optimizer and log
        if (((num_steps + 1) % args.gradient_accumulation_steps) == 0) or (num_steps == num_batches_per_epoch - 1):
            optimizer.step()
            lr_scheduler.step()
            optimizer.zero_grad()                

            # step time and reset end outside of rank 0
            step_time_m.update(time.time() - end)
            end = time.time()

            if args.rank == 0 and args.report_to_wandb:
                # compute within rank 0
                multi_instruct_samples_per_second = args.gradient_accumulation_steps * args.batch_size * args.world_size / step_time_m.val
                multi_instruct_samples_per_second_per_gpu = args.gradient_accumulation_steps * args.batch_size / step_time_m.val

                wandb.log(
                    {
                        "data_time": data_time_m.avg,
                        "step_time": step_time_m.avg,
                        "multi_instruct_samples_per_second": multi_instruct_samples_per_second,
                        "multi_instruct_samples_per_second_per_gpu": multi_instruct_samples_per_second_per_gpu,
                        "lr": optimizer.param_groups[0]["lr"],
                    },
                    commit=False,
                )
                step_time_m.reset()
                data_time_m.reset()

                wandb.log(
                    {
                        "loss_multi_instruct": divided_loss_multi_instruct.item(),
                        "global_step": global_step,
                    },
                    commit=True,
                )

        # Log loss to console
        if ((num_steps + 1) % args.logging_steps == 0) and args.rank == 0:
            print(f"Step {num_steps+1}/{num_batches_per_epoch} of epoch {epoch+1}/{args.num_epochs} complete. Loss Multi-Instruct: {loss_multi_instruct.item():.3f}")



def main():
    parser = argparse.ArgumentParser()
    parser.add_argument("--vision_encoder_path", default="ViT-L-14", type=str)
    parser.add_argument("--vision_encoder_pretrained", default="openai", type=str)
    parser.add_argument("--lm_path", default="facebook/opt-1.3b", type=str)
    parser.add_argument(
        "--tokenizer_path",
        default="facebook/opt-30b",
        type=str,
        help="path to tokenizer",
    )
    parser.add_argument(
        "--cross_attn_every_n_layers",
        type=int,
        default=1,
        help="how often to add a cross-attention layer after each transformer layer",
    )
    parser.add_argument(
        "--external_save_dir",
        type=str,
        default=None,
        help="set to save model to external path",
    )
    parser.add_argument(
        "--run_name",
        type=str,
        default="openflamingo3B",
        help="used to name saving directory and wandb run",
    )
    parser.add_argument("--use_media_placement_augmentation", action="store_true")
    parser.add_argument("--offline", action="store_true")
    parser.add_argument("--num_epochs", type=int, default=1)
    parser.add_argument("--logging_steps", type=int, default=100, help="log loss every n steps")
    # Sum of gradient optimization batch size
    parser.add_argument("--batch_size", type=int, default=128)
    parser.add_argument("--gradient_accumulation_steps", type=int, default=1)
    parser.add_argument(
        "--resume_from_checkpoint",
        type=str,
        help="path to checkpoint to resume from, this should contain model, optimizer, and lr_scheduler states",
        default=None,
    )
    parser.add_argument(
        "--overwrite_checkpoint",
        action="store_true",
    )
    parser.add_argument(
        "--delete_previous_checkpoint",
        action="store_true",
        help="delete previous checkpoint when saving new checkpoint",
    )
    parser.add_argument(
        "--multi_instruct_path",
        type=str,
        help="path to multi_instruct dataset, this should be a glob pattern such as vision_language_examples.tsv",
    )
    parser.add_argument("--seed", type=int, default=42)
    parser.add_argument("--learning_rate", default=1e-4, type=float)
    parser.add_argument(
        "--lr_scheduler",
        default="constant",
        type=str,
        help="constant, linear, or cosine",
    )
    parser.add_argument("--loss_multiplier_multi_instruct", type=float, default=1.0)
    parser.add_argument("--warmup_steps", default=1000, type=int)
    parser.add_argument("--weight_decay", default=0.1, type=float)
    parser.add_argument(
        "--precision",
        choices=["amp_bf16", "amp_bfloat16", "bf16", "amp", "fp16", "fp32"],
        default="amp",
        help="Floating point precision.",
    )
    # data args
    parser.add_argument("--workers", type=int, default=4)
    parser.add_argument("--train_num_samples", type=int, default=10000)
    # parser.add_argument("--train_num_samples_laion", type=int, default=10000)
    parser.add_argument("--dataset_resampled", action="store_true")
    # distributed training args
    parser.add_argument(
        "--dist-url",
        default="env://",
        type=str,
        help="url used to set up distributed training",
    )
    parser.add_argument("--dist-backend", default="nccl", type=str, help="distributed backend")
    parser.add_argument(
        "--horovod",
        default=False,
        action="store_true",
        help="Use horovod for distributed training.",
    )
    parser.add_argument(
        "--no-set-device-rank",
        default=False,
        action="store_true",
        help="Don't set device index from local rank (when CUDA_VISIBLE_DEVICES restricted to one per proc).",
    )
    # wandb args
    parser.add_argument("--report_to_wandb", default=False, action="store_true")
    parser.add_argument(
        "--wandb_project",
        type=str,
    )
    parser.add_argument(
        "--wandb_entity",
        type=str,
    )
    parser.add_argument(
        "--save_checkpoints_to_wandb",
        default=False,
        action="store_true",
        help="save checkpoints to wandb",
    )

    parser = add_data_args(parser)
    args = parser.parse_args()

    if args.save_checkpoints_to_wandb and not args.report_to_wandb:
        raise ValueError("save_checkpoints_to_wandb requires report_to_wandb")

    if args.offline:
        os.environ["WANDB_MODE"] = "offline"
        os.environ["TRANSFORMERS_OFFLINE"] = "1"

    args.local_rank, args.rank, args.world_size = world_info_from_env()

    if args.world_size > 1:
        device_id = init_distributed_device(args)
    else:
        device_id = 0

    random_seed(args.seed)

    model, image_processor, tokenizer = create_model_and_transforms(
        args.vision_encoder_path,
        args.vision_encoder_pretrained,
        args.lm_path,
        args.tokenizer_path if args.tokenizer_path else args.lm_path,
        cross_attn_every_n_layers=args.cross_attn_every_n_layers,
        use_local_files=args.offline,
        use_media_placement_augmentation=args.use_media_placement_augmentation,
    )

    random_seed(args.seed, args.rank)

    print(f"Start running training on rank {args.rank}.")

    if args.rank == 0 and args.report_to_wandb:
        wandb.init(
            project=args.wandb_project,
            entity=args.wandb_entity,
            name=args.run_name,
            config=vars(args),
        )

    device_id = args.rank % torch.cuda.device_count()

    multi_instruct_dataset = get_data(args, image_processor, tokenizer, "multi_instruct")

    def get_grouped_params(model):
        params_with_wd, params_without_wd = [], []

        def apply_decay(x):
            return "gated_cross_attn_layer" in x and "ff_gate" not in x and "attn_gate" not in x and "norm" not in x and "bias" not in x

        for n, p in model.named_parameters():
            # if p.requires_grad:
            if apply_decay(n):
                params_with_wd.append(p)
            else:
                params_without_wd.append(p)

        return [
            {"params": params_with_wd, "weight_decay": args.weight_decay},
            {"params": params_without_wd, "weight_decay": 0.0},
        ]

    optimizer = torch.optim.AdamW(get_grouped_params(model), lr=args.learning_rate)

    total_training_steps = ((args.train_num_samples) // (args.batch_size * args.world_size)) * args.num_epochs

    if args.rank == 0:
        print(f"Total training steps: {total_training_steps}")

    if args.lr_scheduler == "linear":
        lr_scheduler = get_linear_schedule_with_warmup(
            optimizer,
            num_warmup_steps=args.warmup_steps,
            num_training_steps=total_training_steps,
        )
    elif args.lr_scheduler == "cosine":
        lr_scheduler = get_cosine_schedule_with_warmup(
            optimizer,
            num_warmup_steps=args.warmup_steps,
            num_training_steps=total_training_steps,
        )
    else:
        lr_scheduler = get_constant_schedule_with_warmup(optimizer, num_warmup_steps=args.warmup_steps)

    # check if a checkpoint exists for this run
    args.external_save_dir = os.path.join(args.external_save_dir, args.run_name) if args.external_save_dir else args.run_name
    if os.path.exists(f"{args.external_save_dir}") and args.resume_from_checkpoint is None and args.overwrite_checkpoint is False:
        checkpoint_list = glob.glob(f"{args.external_save_dir}/checkpoint_*.pt")
        if len(checkpoint_list) == 0:
            print(f"Found no checkpoints for run {args.external_save_dir}.")
        else:
            args.resume_from_checkpoint = sorted(checkpoint_list, key=lambda x: int(x.split("_")[-1].split(".")[0]))[-1]
            print(f"Found checkpoint {args.resume_from_checkpoint} for run {args.external_save_dir}.")

    resume_from_epoch = 0
    if args.resume_from_checkpoint is not None:
        if args.rank == 0:
            print(f"Loading checkpoint from {args.resume_from_checkpoint}")
        checkpoint = torch.load(args.resume_from_checkpoint, map_location="cpu")
        model.load_state_dict(checkpoint, False)


    accelerator = Accelerator()
    multi_instruct_loader = multi_instruct_dataset.dataloader
    model, optimizer, multi_instruct_loader = accelerator.prepare(model, optimizer, multi_instruct_loader)
    model.train()

    for epoch in range(resume_from_epoch, args.num_epochs):
        multi_instruct_dataset.set_epoch(epoch)

        train_one_epoch(
            args=args, model=model, epoch=epoch, tokenizer=tokenizer, optimizer=optimizer, lr_scheduler=lr_scheduler, multi_instruct_loader=multi_instruct_loader, accelerator=accelerator, device_id=device_id, wandb=wandb
        )
        if args.rank == 0:
            if not os.path.exists(args.external_save_dir):
                os.makedirs(args.external_save_dir)

            unwrapped_model = accelerator.unwrap_model(model)
            accelerator.save(
                {
                    "model": get_checkpoint(model=unwrapped_model),
                    "optimizer": optimizer.optimizer.state_dict(),  # optimizer is an AcceleratedOptimizer object
                    "lr_scheduler": lr_scheduler.state_dict(),
                },
                f"{args.external_save_dir}/checkpoint_{epoch}.pt",
            )
            # print(f"save model at ./bundle.pth")
            if args.report_to_wandb and args.save_checkpoints_to_wandb:
                wandb.save(f"{args.external_save_dir}/checkpoint_{epoch}.pt")

            if args.delete_previous_checkpoint:
                if epoch > 0:
                    os.remove(f"{args.external_save_dir}/checkpoint_{epoch-1}.pt")

    if args.rank == 0:
        if not os.path.exists(args.external_save_dir):
            os.makedirs(args.external_save_dir)

        unwrapped_model = accelerator.unwrap_model(model)
        accelerator.save(get_checkpoint(model=unwrapped_model), f"{args.external_save_dir}/final_weights.pt")
        if args.report_to_wandb and args.save_checkpoints_to_wandb:
            wandb.save(f"{args.external_save_dir}/final_weights.pt")


if __name__ == "__main__":
    main()<|MERGE_RESOLUTION|>--- conflicted
+++ resolved
@@ -68,16 +68,6 @@
     data_time_m = AverageMeter()  # avg time to load one batch of both C4 AND laion (= 1 batch regardless of gradient accum)
     end = time.time()
 
-<<<<<<< HEAD
-=======
-
-    orig_embeds_params = {}
-
-    for name, param in accelerator.unwrap_model(model).named_parameters():
-        if "embed_tokens" in name:
-            orig_embeds_params[name] = param.ds_tensor.clone()
-
->>>>>>> 30d8a718
     # loop through dataloader
     for num_steps, (batch_multi_instruct) in tqdm(
         enumerate(multi_instruct_loader),
@@ -129,7 +119,6 @@
 
         #### BACKWARD PASS ####
         accelerator.backward(divided_loss_multi_instruct)
-<<<<<<< HEAD
 
         #### MASK GRADIENTS FOR EMBEDDINGS ####
         # Note (anas): Do not apply weight decay to embeddings as it will break this function.
@@ -142,9 +131,6 @@
 
         model.apply(mask_embedding)
 
-=======
-         
->>>>>>> 30d8a718
         torch.nn.utils.clip_grad_norm_(model.parameters(), 1.0)
 
         # step optimizer and log
