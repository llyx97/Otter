--- conflicted
+++ resolved
@@ -13,11 +13,6 @@
 from data import get_data
 from distributed import init_distributed_device, world_info_from_env
 from torch.nn.parallel import DistributedDataParallel as DDP
-<<<<<<< HEAD
-=======
-
-# from train_utils import get_checkpoint, train_one_epoch
->>>>>>> 9855e0ab
 from transformers import (
     get_constant_schedule_with_warmup,
     get_cosine_schedule_with_warmup,
