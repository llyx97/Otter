import random
from dataclasses import dataclass
from typing import Optional, Callable

import torch
import torch.nn as nn
from transformers.modeling_utils import PreTrainedModel
from transformers.models.auto import AutoModelForCausalLM, AutoTokenizer, AutoModel
from transformers.modeling_outputs import CausalLMOutputWithPast
from einops import rearrange, repeat
from transformers import CLIPModel, LlamaForCausalLM, LlamaTokenizer

from flamingo_hf.configuration_flamingo import FlamingoConfig

__KNOWN_DECODER_LAYERS_ATTR_NAMES = {
    "opt": "model.decoder.layers",
    "gptneo": "transformer.h",
    "gptj": "transformer.h",
    "gpt-j": "transformer.h",
    "pythia": "gpt_neox.layers",
    "llama": "model.layers",
}


def _infer_decoder_layers_attr_name(model: nn.Module):
    for k in __KNOWN_DECODER_LAYERS_ATTR_NAMES:
        if k.lower() in model.__class__.__name__.lower():
            return __KNOWN_DECODER_LAYERS_ATTR_NAMES[k]

    raise ValueError(
        f"We require the attribute name for the nn.ModuleList in the decoder storing the transformer block layers. Please supply this string manually."
    )


def extend_instance(obj, mixin):
    """Apply mixins to a class instance after creation"""
    base_cls = obj.__class__
    base_cls_name = obj.__class__.__name__
    obj.__class__ = type(
        base_cls_name, (mixin, base_cls), {}
    )  # mixin needs to go first for our forward() logic to work


def getattr_recursive(obj, att):
    """
    Return nested attribute of obj
    Example: getattr_recursive(obj, 'a.b.c') is equivalent to obj.a.b.c
    """
    if att == "":
        return obj
    i = att.find(".")
    if i < 0:
        return getattr(obj, att)
    else:
        return getattr_recursive(getattr(obj, att[:i]), att[i + 1 :])


def setattr_recursive(obj, att, val):
    """
    Set nested attribute of obj
    Example: setattr_recursive(obj, 'a.b.c', val) is equivalent to obj.a.b.c = val
    """
    if "." in att:
        obj = getattr_recursive(obj, ".".join(att.split(".")[:-1]))
    setattr(obj, att.split(".")[-1], val)


def exists(val):
    return val is not None


class FlamingoPerceiverBlock(nn.Module):
    def __init__(self, *, dim: int, dim_head: int = 64, heads: int = 8, mult: int = 4):
        super().__init__()
        self.scale = dim_head**-0.5
        self.heads = heads
        inner_dim = dim_head * heads
        ff_dim = dim * mult
        self.norm_media = nn.LayerNorm(dim)
        self.norm_latents = nn.LayerNorm(dim)

        self.to_q = nn.Linear(dim, inner_dim, bias=False)
        self.to_kv = nn.Linear(dim, inner_dim * 2, bias=False)
        self.to_out = nn.Linear(inner_dim, dim, bias=False)
        self.feed_forward = nn.ModuleList(
            [
                nn.LayerNorm(dim),
                nn.Linear(dim, ff_dim, bias=False),
                nn.GELU(),
                nn.Linear(ff_dim, dim, bias=False),
            ]
        )

    def forward(self, x, latents):
        """
        Args:
            x (torch.Tensor): image features
                shape (b, T, n1, D)
            latent (torch.Tensor): latent features
                shape (b, T, n2, D)
        """
        x = self.norm_media(x)
        residual_latents = latents
        latents = self.norm_latents(latents)

        h = self.heads

        q = self.to_q(latents)
        kv_input = torch.cat((x, latents), dim=-2)
        k, v = self.to_kv(kv_input).chunk(2, dim=-1)
        q = rearrange(q, "b t n (h d) -> b h t n d", h=h)
        k = rearrange(k, "b t n (h d) -> b h t n d", h=h)
        v = rearrange(v, "b t n (h d) -> b h t n d", h=h)
        q = q * self.scale

        # attention
        sim = torch.einsum("... i d, ... j d  -> ... i j", q, k)
        sim = sim - sim.amax(dim=-1, keepdim=True).detach()
        attn = sim.softmax(dim=-1)

        out = torch.einsum("... i j, ... j d -> ... i d", attn, v)
        out = rearrange(out, "b h t n d -> b t n (h d)", h=h)
        out = self.to_out(out) + residual_latents
        residual_out = out
        for layer in self.feed_forward:
            out = layer(out)
        return out + residual_out


class FlamingoPerceiverResampler(nn.Module):
    def __init__(
        self,
        *,
        dim,
        depth=6,
        dim_head=64,
        heads=8,
        num_latents=64,
        max_num_media=None,
        max_num_frames=None,
        ff_mult=4,
    ):
        super().__init__()
        self.latents = nn.Parameter(torch.randn(num_latents, dim))
        self.frame_embs = (
            nn.Parameter(torch.randn(max_num_frames, dim))
            if exists(max_num_frames)
            else None
        )
        self.media_time_embs = (
            nn.Parameter(torch.randn(max_num_media, 1, dim))
            if exists(max_num_media)
            else None
        )

        self.layers = nn.ModuleList([])
        for _ in range(depth):
            self.layers.append(
                FlamingoPerceiverBlock(
                    dim=dim, dim_head=dim_head, heads=heads, mult=ff_mult
                )
            )

        self.norm = nn.LayerNorm(dim)

    def forward(self, x):
        """
        Args:
            x (torch.Tensor): image features
                shape (b, T, F, v, D)
        Returns:
            shape (b, T, n, D) where n is self.num_latents
        """
        b, T, F, v = x.shape[:4]

        # frame and media time embeddings
        if exists(self.frame_embs):
            frame_embs = repeat(self.frame_embs[:F], "F d -> b T F v d", b=b, T=T, v=v)
            x = x + frame_embs
        x = rearrange(
            x, "b T F v d -> b T (F v) d"
        )  # flatten the frame and spatial dimensions
        if exists(self.media_time_embs):
            x = x + self.media_time_embs[:T]

        # blocks
        latents = repeat(self.latents, "n d -> b T n d", b=b, T=T)
        for block in self.layers:
            latents = block(x, latents)
        return self.norm(latents)


class FlamingoMaskedCrossAttention(nn.Module):
    def __init__(
        self,
        *,
        dim:int,
        dim_visual:int,
        dim_head:int=64,
        heads:int=8,
        only_attend_immediate_media:bool=True,
    ):
        super().__init__()
        self.scale = dim_head**-0.5
        self.heads = heads
        inner_dim = dim_head * heads

        self.norm = nn.LayerNorm(dim)

        self.to_q = nn.Linear(dim, inner_dim, bias=False)
        self.to_kv = nn.Linear(dim_visual, inner_dim * 2, bias=False)
        self.to_out = nn.Linear(inner_dim, dim, bias=False)

        # whether for text to only attend to immediate preceding image, or all previous images
        self.only_attend_immediate_media = only_attend_immediate_media

    def forward(self, x, media, media_locations=None, attend_previous=True):
        """
        Args:
            x (torch.Tensor): text features
                shape (B, T_txt, D_txt)
            media (torch.Tensor): image features
                shape (B, T_img, n, D_img) where n is the dim of the latents
            media_locations: boolean mask identifying the media tokens in x
                shape (B, T_txt)
            attend_previous: bool
                If false, ignores immediately preceding image and starts attending when following image
        """
        _, T_img, n = media.shape[:3]
        h = self.heads

        x = self.norm(x)

        q = self.to_q(x)
        media = rearrange(media, "b t n d -> b (t n) d")

        k, v = self.to_kv(media).chunk(2, dim=-1)
        q = rearrange(q, "b n (h d) -> b h n d", h=h)
        k = rearrange(k, "b n (h d) -> b h n d", h=h)
        v = rearrange(v, "b n (h d) -> b h n d", h=h)

        q = q * self.scale

        sim = torch.einsum("... i d, ... j d -> ... i j", q, k)

        if exists(media_locations):
            # at each boolean of True, increment the time counter (relative to media time)
            text_time = media_locations.cumsum(dim=-1)
            media_time = torch.arange(T_img, device=x.device) + 1

            if not attend_previous:
                text_time[~media_locations] += 1
                # make sure max is still the number of images in the sequence
                text_time[
                    text_time
                    > repeat(
                        torch.count_nonzero(media_locations, dim=1),
                        "b -> b i",
                        i=text_time.shape[1],
                    )
                ] = 0

            # text time must equal media time if only attending to most immediate image
            # otherwise, as long as text time is greater than media time (if attending to all previous images / media)
            mask_op = torch.eq if self.only_attend_immediate_media else torch.ge

            text_to_media_mask = mask_op(
                rearrange(text_time, "b i -> b 1 i 1"),
                repeat(media_time, "j -> 1 1 1 (j n)", n=n),
            )
            sim = sim.masked_fill(~text_to_media_mask, -torch.finfo(sim.dtype).max)

        sim = sim - sim.amax(dim=-1, keepdim=True).detach()
        attn = sim.softmax(dim=-1)

        if exists(media_locations) and self.only_attend_immediate_media:
            # any text without a preceding media needs to have attention zeroed out
            text_without_media_mask = text_time == 0
            text_without_media_mask = rearrange(
                text_without_media_mask, "b i -> b 1 i 1"
            )
            attn = attn.masked_fill(text_without_media_mask, 0.0)

        out = torch.einsum("... i j, ... j d -> ... i d", attn, v)
        out = rearrange(out, "b h n d -> b n (h d)")
        return self.to_out(out)


class FlamingoGatedCrossAttentionBlock(nn.Module):
    def __init__(
        self,
        *,
        dim:int,
        dim_visual:int,
        dim_head:int=64,
        heads:int=8,
        ff_mult:int=4,
        only_attend_immediate_media:bool=True,
    ):
        super().__init__()
        self.attn = FlamingoMaskedCrossAttention(
            dim=dim,
            dim_visual=dim_visual,
            dim_head=dim_head,
            heads=heads,
            only_attend_immediate_media=only_attend_immediate_media,
        )
        self.attn_gate = nn.Parameter(torch.tensor([0.0]))
        self.feed_forward = nn.ModuleList(
            [
                nn.LayerNorm(dim),
                nn.Linear(dim, dim * ff_mult, bias=False),
                nn.GELU(),
                nn.Linear(dim * ff_mult, dim, bias=False),
            ]
        )
        self.ff_gate = nn.Parameter(torch.tensor([0.0]))

    def forward(
        self,
        x:torch.Tensor,
        media:torch.Tensor,
        media_locations:Optional[torch.BoolTensor]=None,
        attend_previous:bool=True,
    ) -> torch.Tensor:
        x = (
            self.attn(
                x,
                media,
                media_locations=media_locations,
                attend_previous=attend_previous,
            )
            * self.attn_gate.tanh()
            + x
        )
        residual_x = x
        for ff in self.feed_forward:
            x = ff(x)
        x = x * self.ff_gate.tanh() + residual_x

        return x


class FlamingoLayer(nn.Module):
    def __init__(self, gated_cross_attn_layer, decoder_layer):
        super().__init__()
        self.gated_cross_attn_layer = gated_cross_attn_layer
        self.decoder_layer = decoder_layer
        self.vis_x = None
        self.media_locations = None

    def is_conditioned(self) -> bool:
        """Check whether the layer is conditioned."""
        return self.vis_x is not None

    # Used this great idea from this implementation of Flamingo (https://github.com/dhansmair/flamingo-mini/)
    def condition_vis_x(self, vis_x):
        self.vis_x = vis_x

    def condition_media_locations(self, media_locations):
        self.media_locations = media_locations

    def condition_attend_previous(self, attend_previous):
        self.attend_previous = attend_previous

    def forward(
        self,
        lang_x,
        attention_mask=None,
        **decoder_layer_kwargs,
    ):
        if self.gated_cross_attn_layer is None:
            return self.decoder_layer(
                lang_x, attention_mask=attention_mask, **decoder_layer_kwargs
            )

        if self.vis_x is None:
            raise ValueError("vis_x must be conditioned before forward pass")

        if self.media_locations is None:
            raise ValueError("media_locations must be conditioned before forward pass")

        lang_x = self.gated_cross_attn_layer(
            lang_x,
            self.vis_x,
            media_locations=self.media_locations,
            attend_previous=self.attend_previous,
        )
        lang_x = self.decoder_layer(
            lang_x, attention_mask=attention_mask, **decoder_layer_kwargs
        )
        return lang_x


class FlamingoLMMixin(nn.Module):
    """
    Mixin to add cross-attention layers to a language model.
    """

    def set_decoder_layers_attr_name(self, decoder_layers_attr_name):
        self.decoder_layers_attr_name = decoder_layers_attr_name

    def _get_decoder_layers(self):
        return getattr_recursive(self, self.decoder_layers_attr_name)

    def _set_decoder_layers(self, value):
        setattr_recursive(self, self.decoder_layers_attr_name, value)

    def init_flamingo(
        self,
        media_token_id,
        vis_hidden_size,
        cross_attn_every_n_layers,
        use_media_placement_augmentation,
    ):
        """
        Initialize Flamingo by adding a new gated cross attn to the decoder. Store the media token id for computing the media locations.
        """

        gated_cross_attn_layers = nn.ModuleList(
            [
                FlamingoGatedCrossAttentionBlock(
                    dim=self.config.hidden_size, dim_visual=vis_hidden_size
                )
                if (layer_idx + 1) % cross_attn_every_n_layers == 0
                else None
                for layer_idx, _ in enumerate(self._get_decoder_layers())
            ]
        )
        self._set_decoder_layers(
            nn.ModuleList(
                [
                    FlamingoLayer(gated_cross_attn_layer, decoder_layer)
                    for gated_cross_attn_layer, decoder_layer in zip(
                        gated_cross_attn_layers, self._get_decoder_layers()
                    )
                ]
            )
        )
        self.media_token_id = media_token_id
        self.use_media_placement_augmentation = use_media_placement_augmentation
        self.initialized_flamingo = True

    def forward(self, *input, **kwargs):
        """Condition the Flamingo layers on the media locations before forward()"""
        if not self.initialized_flamingo:
            raise ValueError(
                "Flamingo layers are not initialized. Please call `init_flamingo` first."
            )

        input_ids = kwargs["input_ids"] if "input_ids" in kwargs else input[0]
        media_locations = input_ids == self.media_token_id
        attend_previous = (
            (random.random() < 0.5) if self.use_media_placement_augmentation else False
        )

        for layer in self.get_decoder().layers:
            layer.condition_media_locations(media_locations)
            layer.condition_attend_previous(attend_previous)

        return super().forward(
            *input, **kwargs
        )  # Call the other parent's forward method

    def is_conditioned(self) -> bool:
        """Check whether all decoder layers are already conditioned."""
        return all(l.is_conditioned() for l in self._get_decoder_layers())

    def clear_conditioned_layers(self):
        for layer in self._get_decoder_layers():
            layer.condition_vis_x(None)
            layer.condition_media_locations(None)
            layer.condition_attend_previous(None)


class FlamingoPreTrainedModel(PreTrainedModel):
    """
    An abstract class to handle weights initialization and a simple interface for downloading and loading pretrained
    models.
    """

    config_class = FlamingoConfig
    base_model_prefix = "flamingo"
    supports_gradient_checkpointing = True
    _no_split_modules = ["FlamingoPerceiverBlock", "CLIPEncoderLayer", "FlamingoLayer"]

    def _init_weights(self, module):
        """Flamingo follows the default initialization"""
        return super()._init_weights(module)


class FlamingoModel(FlamingoPreTrainedModel):
    config_class = FlamingoConfig

    def __init__(
        self,
        config: FlamingoConfig,
    ):
        super().__init__(config)
        # TODO: hardcode right because autoXXX is too slow
        text_tokenizer = LlamaTokenizer.from_pretrained(
            config.text_config._name_or_path
        )
        lang_encoder = LlamaForCausalLM.from_pretrained(
            config.text_config._name_or_path
        )
        vision_encoder = CLIPModel.from_pretrained(
            config.vision_config._name_or_path
        ).vision_model
        # text_tokenizer = AutoTokenizer.from_pretrained(config.text_config._name_or_path)
        text_tokenizer.add_special_tokens(
            {"additional_special_tokens": ["<|endofchunk|>", "<image>"]}
        )
        if text_tokenizer.pad_token is None:
            text_tokenizer.add_special_tokens({"pad_token": "<PAD>"})
        self.text_tokenizer = text_tokenizer
        self.eoc_token_id = text_tokenizer.encode("<|endofchunk|>")[-1]
        self.media_token_id = text_tokenizer.encode("<image>")[-1]

        # lang_encoder = AutoModelForCausalLM.from_config(config.text_config)
        extend_instance(lang_encoder, FlamingoLMMixin)
        decoder_layers_attr_name = _infer_decoder_layers_attr_name(lang_encoder)
        lang_encoder.set_decoder_layers_attr_name(decoder_layers_attr_name)
        lang_encoder.resize_token_embeddings(len(text_tokenizer))
        self.lang_encoder = lang_encoder

        self.cross_attn_every_n_layers = config.cross_attn_every_n_layers
        self.use_media_placement_augmentation = config.use_media_placement_augmentation

        # vision_encoder = AutoModel.from_config(config.vision_config).vision_model

        vision_encoder.output_tokens = True
        self.vision_encoder = vision_encoder

        self.vis_dim = 1024
        self.perceiver = FlamingoPerceiverResampler(dim=self.vis_dim)

        self.lang_encoder.init_flamingo(
            media_token_id=self.media_token_id,
            vis_hidden_size=self.vis_dim,
            cross_attn_every_n_layers=self.cross_attn_every_n_layers,
            use_media_placement_augmentation=self.use_media_placement_augmentation,
        )
        self.post_init()

    def get_input_embeddings(self) -> nn.Module:
        return self.lang_encoder.get_input_embeddings()

    def set_input_embeddings(self, value: nn.Module):
        self.lang_encoder.set_input_embeddings(value)

    def get_image_encoder(self) -> nn.Module:
        return self.vision_encoder

    def get_lang_encoder(self) -> nn.Module:
        return self.lang_encoder

    def init_weights(self):
        # Freeze all parameters in vision encoder
        for param in self.vision_encoder.parameters():
            param.requires_grad = False
        # Freeze all parameters in lang encoders except gated_cross_attn_layers
        for name, param in self.lang_encoder.named_parameters():
            if "gated_cross_attn_layer" not in name:
                param.requires_grad = False
        # Unfreeze LM input embeddings
        self.lang_encoder.get_input_embeddings().requires_grad_(True)

    def forward(
        self,
        vision_x: torch.Tensor,
        lang_x: torch.Tensor,
        attention_mask: Optional[torch.Tensor] = None,
        labels: Optional[torch.Tensor] = None,
        use_cached_vision_x: bool = False,
        clear_conditioned_layers: bool = True,
        past_key_values: Optional[torch.Tensor] = None,
        use_cache: bool = False,
    ) -> CausalLMOutputWithPast:
        """
        Forward pass of Flamingo.

        Args:
            vision_x (torch.Tensor): Vision input
                shape (B, T_img, F, C, H, W) with F=1
            lang_x (torch.Tensor): Language input ids
                shape (B, T_txt)
            attention_mask (torch.Tensor, optional): Attention mask. Defaults to None.
            labels (torch.Tensor, optional): Labels. Defaults to None.
            clear_conditioned_layers: if True, clear the conditioned layers
                once the foward pass is completed. Set this to false if the
                same set of images will be reused in another subsequent
                forward pass.
            past_key_values: pre-computed values to pass to language model.
                See past_key_values documentation in Hugging Face
                CausalLM models.
            use_cache: whether to use cached key values. See use_cache
                documentation in Hugging Face CausalLM models.
        """
        assert (
            vision_x is not None
        ) or use_cached_vision_x, (
            "Must provide either vision_x or use_cached_vision_x to True."
        )

        if use_cached_vision_x:
            # Case: use cached; vision_x should be cached and other
            # vision-related inputs should not be provided.
            assert (
                vision_x is None
            ), "Expect vision_x to be None when use_cached_vision_x is True."
            assert self.lang_encoder.is_conditioned()

        else:
            # Case: do not use caching (i.e. this is a standard forward pass);
            self._encode_vision_x(vision_x=vision_x)

        output = self.lang_encoder(
            input_ids=lang_x,
            attention_mask=attention_mask,
            labels=labels,
            past_key_values=past_key_values,
            use_cache=use_cache,
        )

        if clear_conditioned_layers:
            self.lang_encoder.clear_conditioned_layers()

        return output

    def _encode_vision_x(self, vision_x: torch.Tensor):
        """
        Compute media tokens from vision input by passing it through vision encoder and conditioning language model.
        Args:
            vision_x (torch.Tensor): Vision input
                shape (B, T_img, F, C, H, W)
                Images in the same chunk are collated along T_img, and frames are collated along F
                Currently only F=1 is supported (single-frame videos)

        rearrange code based on https://github.com/dhansmair/flamingo-mini
        """

        assert vision_x.ndim == 6, "vision_x should be of shape (b, T_img, F, C, H, W)"
        b, T, F = vision_x.shape[:3]
        assert F == 1, "Only single frame supported"

        vision_x = rearrange(vision_x, "b T F c h w -> (b T F) c h w")
        with torch.no_grad():
            vision_x = self.vision_encoder(vision_x)[0][:, 1:, :]
        vision_x = rearrange(vision_x, "(b T F) v d -> b T F v d", b=b, T=T, F=F)

        vision_x = self.perceiver(vision_x)  # reshapes to (b, T, n, d)

        for layer in self.lang_encoder._get_decoder_layers():
            layer.condition_vis_x(vision_x)
            
    @torch.no_grad()
    def generate(
        self,
        vision_x: torch.Tensor,
        lang_x: torch.Tensor,
        attention_mask: torch.Tensor = None,
        num_beams=1,
        max_new_tokens=None,
        temperature=1.0,
        top_k=0,
        top_p=1.0,
        no_repeat_ngram_size=0,
        prefix_allowed_tokens_fn=None,
        length_penalty=1.0,
        num_return_sequences=1,
        do_sample=False,
        early_stopping=False,
        **kwargs,
    ):
        """
        Generate text conditioned on vision and language inputs.

        Args:
            vision_x (torch.Tensor): Vision input
                shape (B, T_img, F, C, H, W)
                images in the same chunk are collated along T_img, and frames are collated along F
                currently only F=1 is supported (single-frame videos)
            lang_x (torch.Tensor): Language input
                shape (B, T_txt)
            max_length (int, optional): Maximum length of the output. Defaults to None.
            attention_mask (torch.Tensor, optional): Attention mask. Defaults to None.
            num_beams (int, optional): Number of beams. Defaults to 1.
            max_new_tokens (int, optional): Maximum new tokens. Defaults to None.
            temperature (float, optional): Temperature. Defaults to 1.0.
            top_k (int, optional): Top k. Defaults to 0.
            top_p (float, optional): Top p. Defaults to 1.0.
            no_repeat_ngram_size (int, optional): No repeat ngram size. Defaults to 0.
            length_penalty (float, optional): Length penalty. Defaults to 1.0.
            num_return_sequences (int, optional): Number of return sequences. Defaults to 1.
            do_sample (bool, optional): Do sample. Defaults to False.
            early_stopping (bool, optional): Early stopping. Defaults to False.
        Returns:
            torch.Tensor: lang_x with generated tokens appended to it
        """
        if num_beams > 1:
            vision_x = vision_x.repeat_interleave(num_beams, dim=0)

        self._encode_vision_x(vision_x=vision_x)

        output = self.lang_encoder.generate(
            lang_x,
            attention_mask=attention_mask,
            eos_token_id=self.eoc_token_id,
            num_beams=num_beams,
            max_new_tokens=max_new_tokens,
            temperature=temperature,
            top_k=top_k,
            top_p=top_p,
            prefix_allowed_tokens_fn=prefix_allowed_tokens_fn,
            no_repeat_ngram_size=no_repeat_ngram_size,
            length_penalty=length_penalty,
            num_return_sequences=num_return_sequences,
            do_sample=do_sample,
            early_stopping=early_stopping,
            **kwargs,
        )

        self.lang_encoder.clear_conditioned_layers()
        return output


class FlamingoForConditionalGeneration(FlamingoPreTrainedModel):
    config_class = FlamingoConfig

    def __init__(
        self,
        config: FlamingoConfig,
    ):
        super().__init__(config)
<<<<<<< HEAD

=======
>>>>>>> 3607cdb5
        # TODO: hardcode right because autoXXX is too slow
        text_tokenizer = LlamaTokenizer.from_pretrained(
            config.text_config._name_or_path
        )
        lang_encoder = LlamaForCausalLM.from_pretrained(
            config.text_config._name_or_path
        )
        vision_encoder = CLIPModel.from_pretrained(
            config.vision_config._name_or_path
        ).vision_model
        # text_tokenizer = AutoTokenizer.from_pretrained(config.text_config._name_or_path)
        text_tokenizer.add_special_tokens(
            {"additional_special_tokens": ["<|endofchunk|>", "<image>"]}
        )
        if text_tokenizer.pad_token is None:
            text_tokenizer.add_special_tokens({"pad_token": "<PAD>"})
        self.text_tokenizer = text_tokenizer
        self.eoc_token_id = text_tokenizer.encode("<|endofchunk|>")[-1]
        self.media_token_id = text_tokenizer.encode("<image>")[-1]

        # lang_encoder = AutoModelForCausalLM.from_config(config.text_config)
        extend_instance(lang_encoder, FlamingoLMMixin)
        decoder_layers_attr_name = _infer_decoder_layers_attr_name(lang_encoder)
        lang_encoder.set_decoder_layers_attr_name(decoder_layers_attr_name)
        lang_encoder.resize_token_embeddings(len(text_tokenizer))
        self.lang_encoder = lang_encoder

        self.cross_attn_every_n_layers = config.cross_attn_every_n_layers
        self.use_media_placement_augmentation = config.use_media_placement_augmentation

        # vision_encoder = AutoModel.from_config(config.vision_config).vision_model

        vision_encoder.output_tokens = True
        self.vision_encoder = vision_encoder

        self.vis_dim = 1024
        self.perceiver = FlamingoPerceiverResampler(dim=self.vis_dim)

        self.lang_encoder.init_flamingo(
            media_token_id=self.media_token_id,
            vis_hidden_size=self.vis_dim,
            cross_attn_every_n_layers=self.cross_attn_every_n_layers,
            use_media_placement_augmentation=self.use_media_placement_augmentation,
        )
        self.post_init()

    def get_input_embeddings(self) -> nn.Module:
        return self.lang_encoder.get_input_embeddings()

    def set_input_embeddings(self, value: nn.Module):
        self.lang_encoder.set_input_embeddings(value)

    def get_image_encoder(self) -> nn.Module:
        return self.vision_encoder

    def get_lang_encoder(self) -> nn.Module:
        return self.lang_encoder

    def init_weights(self):
        # Freeze all parameters in vision encoder
        for param in self.vision_encoder.parameters():
            param.requires_grad = False
        # Freeze all parameters in lang encoders except gated_cross_attn_layers
        for name, param in self.lang_encoder.named_parameters():
            if "gated_cross_attn_layer" not in name:
                param.requires_grad = False
        # Unfreeze LM input embeddings
        self.lang_encoder.get_input_embeddings().requires_grad_(True)

    def forward(
        self,
        vision_x: torch.Tensor,
        lang_x: torch.Tensor,
        attention_mask: Optional[torch.Tensor] = None,
        labels: Optional[torch.Tensor] = None,
        use_cached_vision_x: bool = False,
        clear_conditioned_layers: bool = True,
        past_key_values: Optional[torch.Tensor] = None,
        use_cache: bool = False,
    ) -> CausalLMOutputWithPast:
        """
        Forward pass of Flamingo.

        Args:
            vision_x (torch.Tensor): Vision input
                shape (B, T_img, F, C, H, W) with F=1
            lang_x (torch.Tensor): Language input ids
                shape (B, T_txt)
            attention_mask (torch.Tensor, optional): Attention mask. Defaults to None.
            labels (torch.Tensor, optional): Labels. Defaults to None.
            clear_conditioned_layers: if True, clear the conditioned layers
                once the foward pass is completed. Set this to false if the
                same set of images will be reused in another subsequent
                forward pass.
            past_key_values: pre-computed values to pass to language model.
                See past_key_values documentation in Hugging Face
                CausalLM models.
            use_cache: whether to use cached key values. See use_cache
                documentation in Hugging Face CausalLM models.
        """
        assert (
            vision_x is not None
        ) or use_cached_vision_x, (
            "Must provide either vision_x or use_cached_vision_x to True."
        )

        if use_cached_vision_x:
            # Case: use cached; vision_x should be cached and other
            # vision-related inputs should not be provided.
            assert (
                vision_x is None
            ), "Expect vision_x to be None when use_cached_vision_x is True."
            assert self.lang_encoder.is_conditioned()

        else:
            # Case: do not use caching (i.e. this is a standard forward pass);
            self._encode_vision_x(vision_x=vision_x)

        output = self.lang_encoder(
            input_ids=lang_x,
            attention_mask=attention_mask,
            labels=labels,
            past_key_values=past_key_values,
            use_cache=use_cache,
        )

        if clear_conditioned_layers:
            self.lang_encoder.clear_conditioned_layers()

        return output

    def _encode_vision_x(self, vision_x: torch.Tensor):
        """
        Compute media tokens from vision input by passing it through vision encoder and conditioning language model.
        Args:
            vision_x (torch.Tensor): Vision input
                shape (B, T_img, F, C, H, W)
                Images in the same chunk are collated along T_img, and frames are collated along F
                Currently only F=1 is supported (single-frame videos)

        rearrange code based on https://github.com/dhansmair/flamingo-mini
        """

        assert vision_x.ndim == 6, "vision_x should be of shape (b, T_img, F, C, H, W)"
        b, T, F = vision_x.shape[:3]
        assert F == 1, "Only single frame supported"

        vision_x = rearrange(vision_x, "b T F c h w -> (b T F) c h w")
        with torch.no_grad():
            vision_x = self.vision_encoder(vision_x)[0][:, 1:, :]
        vision_x = rearrange(vision_x, "(b T F) v d -> b T F v d", b=b, T=T, F=F)

        vision_x = self.perceiver(vision_x)  # reshapes to (b, T, n, d)

        for layer in self.lang_encoder._get_decoder_layers():
            layer.condition_vis_x(vision_x)

    @torch.no_grad()
    def generate(
        self,
        vision_x: torch.Tensor,
        lang_x: torch.Tensor,
        attention_mask: torch.Tensor = None,
        num_beams:int=1,
        max_new_tokens:Optional[int]=None,
        temperature:float=1.0,
        top_k:int=0,
        top_p:float=1.0,
        no_repeat_ngram_size:int=0,
        prefix_allowed_tokens_fn:Optional[Callable[[int, torch.Tensor], list[int]]]=None,
        length_penalty:float=1.0,
        num_return_sequences:int=1,
        do_sample:bool=False,
        early_stopping:bool=False,
    ):
        """
        Generate text conditioned on vision and language inputs.

        Args:
            vision_x (torch.Tensor): Vision input
                shape (B, T_img, F, C, H, W)
                images in the same chunk are collated along T_img, and frames are collated along F
                currently only F=1 is supported (single-frame videos)
            lang_x (torch.Tensor): Language input
                shape (B, T_txt)
            max_length (int, optional): Maximum length of the output. Defaults to None.
            attention_mask (torch.Tensor, optional): Attention mask. Defaults to None.
            num_beams (int, optional): Number of beams. Defaults to 1.
            max_new_tokens (int, optional): Maximum new tokens. Defaults to None.
            temperature (float, optional): Temperature. Defaults to 1.0.
            top_k (int, optional): Top k. Defaults to 0.
            top_p (float, optional): Top p. Defaults to 1.0.
            no_repeat_ngram_size (int, optional): No repeat ngram size. Defaults to 0.
            length_penalty (float, optional): Length penalty. Defaults to 1.0.
            num_return_sequences (int, optional): Number of return sequences. Defaults to 1.
            do_sample (bool, optional): Do sample. Defaults to False.
            early_stopping (bool, optional): Early stopping. Defaults to False.
        Returns:
            torch.Tensor: lang_x with generated tokens appended to it
        """
        if num_beams > 1:
            vision_x = vision_x.repeat_interleave(num_beams, dim=0)

        self._encode_vision_x(vision_x=vision_x)

        output = self.lang_encoder.generate(
            lang_x,
            attention_mask=attention_mask,
            eos_token_id=self.eoc_token_id,
            num_beams=num_beams,
            max_new_tokens=max_new_tokens,
            temperature=temperature,
            top_k=top_k,
            top_p=top_p,
            prefix_allowed_tokens_fn=prefix_allowed_tokens_fn,
            no_repeat_ngram_size=no_repeat_ngram_size,
            length_penalty=length_penalty,
            num_return_sequences=num_return_sequences,
            do_sample=do_sample,
            early_stopping=early_stopping,
        )

        self.lang_encoder.clear_conditioned_layers()
        return output


if __name__ == "__main__":
    from PIL import Image
    import requests
    import transformers

    demo_image_one = Image.open(
        requests.get(
            "http://images.cocodataset.org/val2017/000000039769.jpg", stream=True
        ).raw
    )
    demo_image_two = Image.open(
        requests.get(
            "http://images.cocodataset.org/test-stuff2017/000000028137.jpg", stream=True
        ).raw
    )
    query_image = Image.open(
        requests.get(
            "http://images.cocodataset.org/test-stuff2017/000000028352.jpg", stream=True
        ).raw
    )
    image_processor = transformers.CLIPImageProcessor()
    vision_x = (
        image_processor.preprocess(
            [demo_image_one, demo_image_two, query_image], return_tensors="pt"
        )["pixel_values"]
        .unsqueeze(1)
        .unsqueeze(0)
    )
    config = FlamingoConfig.from_json_file("flamingo_hf/config.json")
    model = FlamingoForConditionalGeneration(config)
    model.load_state_dict(
        torch.load(
            "/data/jinghao+zhengyu/wjh/PET-VLM/flamingo_hf/hf_checkpoint.pt",
            map_location="cpu",
        ),
        strict=False,
    )
    tokenizer = model.text_tokenizer
    tokenizer.padding_side = (
        "left"  # For generation padding tokens should be on the left
    )
    lang_x = tokenizer(
        [
            "<image>An image of two cats.<|endofchunk|><image>An image of a bathroom sink.<|endofchunk|><image>An image of"
        ],
        return_tensors="pt",
    )
    generated_text = model.generate(
        vision_x=vision_x,
        lang_x=lang_x["input_ids"],
        attention_mask=lang_x["attention_mask"],
        max_new_tokens=20,
        num_beams=3,
    )

    print("Generated text: ", tokenizer.decode(generated_text[0]))<|MERGE_RESOLUTION|>--- conflicted
+++ resolved
@@ -733,10 +733,6 @@
         config: FlamingoConfig,
     ):
         super().__init__(config)
-<<<<<<< HEAD
-
-=======
->>>>>>> 3607cdb5
         # TODO: hardcode right because autoXXX is too slow
         text_tokenizer = LlamaTokenizer.from_pretrained(
             config.text_config._name_or_path
