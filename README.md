<header><img src="./assets/collie_icon.png" alt="Collie Icon"><h1>Collie: A Visual Language Model with Efficient Instruction Tuning</h1></header>

Collie interprets and deciphers complex visual information, enabling seamless integration of images and text. Collie is built on OpenFlamingo.

## Original LAVIS

if something goes wrong, please checkout to `original_lavis` branch to conduct test. Some errors actually exist in original lavis repo.

## Overview

PET-VLM project aims to finetune a Large Visual Language Model (VLM) on downstream tasks. We use the OpenFlamingo-9B using a CLIP ViT-Large vision encoder and a LLaMA-7B language model.

## Fine-tuning

### Environment

You may install via `conda create -f environment.yaml` or manually install the following packages.
<details>
<summary>Manually Install</summary>

``` bash
conda install pytorch=2.0.0 torchvision=0.15.0 pytorch-cuda=11.8 -c pytorch -c nvidia -y
conda install -c conda-forge transformers=4.28.1 -y
conda install -c conda-forge datasets=2.11.0 -y
conda install -c conda-forge wandb=0.14.0 -y
conda install -c conda-forge braceexpand=0.1.5 -y
conda install -c conda-forge webdataset=0.2.48 -y
conda install -c conda-forge scipy=1.10.1 -y
conda install -c conda-forge sentencepiece=0.1.97 -y
conda install -c conda-forge einops=0.6.0 -y
pip install bitsandbytes==0.37.2
pip install open_clip_torch==2.16.0
pip install einops-exts==0.0.4
conda install -c conda-forge tensorboard=2.12.0 -y
conda install -c conda-forge more-itertools=9.1.0 -y
conda install -c conda-forge black=23.3.0 -y
pip install gpustat

# install standford-corenlp-full
cd LAVIS/coco-caption;
sh get_stanford_models.sh
```

</details>

### Dataset Preparation

Download a subset pretraining multi_instruct dataset

```bash
wget https://ofa-beijing.oss-cn-beijing.aliyuncs.com/datasets/pretrain_data/pretrain_data_examples.zip;
unzip pretrain_data_examples.zip ./example_multi_instruct_data
```

### Training

Train on multi_instruct example datasets, use following commands:

<<<<<<< HEAD
``` bash
python -m torch.distributed.run --nproc_per_node=1 open_flamingo/train/instruction_following.py \
--run_name=flamingo3B \
--lm_path=facebook/opt-1.3b \
--tokenizer_path=facebook/opt-1.3b \
--dataset_resampled \
--multi_instruct_path=./example_multi_instruct_data/vision_language_examples.tsv \
--batch_size=8 --num_epochs=30 \
--report_to_wandb --wandb_project=flamingo3B \
--wandb_entity=drluodian \
--delete_previous_checkpoint \
--run_name=dev/multi_instruct_caption_flamingo3B 
```

### Hyperparameters

## Experiments Results

We report accuracy on following datasets after instruction following (IF) tuning. 

1. COCO Caption
2. VQAv2
3. OKVQA
4. ImageNet
5. Flickr30

### VQAv2 (VQA accuracy)

|            | 0-shot | 4-shot | 8-shot | 16-shot | 32-shot |
|------------|--------|--------|--------|---------|---------|
| OpenFlamingo-9B (ViT-G + ) | 43.5   | 44.0   | 47.5   | 48.9    | 50.3    |
| DeepMind Flamingo-9B | 51.8   | 56.3   | 58.0   | 59.4    | 60.41   |

### COCO Caption (CIDEr)

|            | 0-shot | 4-shot | 8-shot | 16-shot | 32-shot |
|------------|--------|--------|--------|---------|---------|
| OpenFlamingo-9B | 65.5   | 74.3   | 79.3   | 81.8    | 84.5    |
| DeepMind Flamingo-9B | 79.4   | 93.1   | 99.0   | 102.2   | 106.3   |

### Serving Demo
#### Launch a controller
```Shell
python -m collie_core.serve.controller --host 0.0.0.0 --port 10000
```

#### Launch a model worker
```Shell
export AZURE_DIR="/media/ntu/volume1/home/s121md302_06/data/data/azure"
# Init our model on GPU
python -m collie_core.serve.model_worker --controller http://localhost:10000 --port 40000 --worker http://localhost:40000 --model-name open_flamingo --checkpoint-path models/collie_llama9b_multi_instruct_apr23/final_weights.pt --num-gpus 1 
# Init our model on CPU
python -m collie_core.serve.model_worker --controller http://localhost:10000 --port 40000 --worker http://localhost:40000 --model-name open_flamingo --checkpoint-path ${AZURE_DIR}/models/collie_llama9b_multi_instruct_apr23/final_weights.pt --num-gpus 0

# Init original model on CPU
python -m collie_core.serve.model_worker --controller http://localhost:10000 --port 40001 --worker http://localhost:40001 --model-name open_flamingo_original --num-gpus 0
```
Wait until the process finishes loading the model and you see "Uvicorn running on ...".

#### Send a test message
```Shell
python -m collie_core.serve.test_message --model-name LLaVA-13B-v0 --controller http://localhost:10000
```

#### Launch a gradio web server.
```Shell
python -m collie_core.serve.gradio_web_server --controller http://localhost:10000
```
#### You can open your browser and chat with a model now.

=======
>>>>>>> fe713f24
### Authors

Equal contribution, alphabetical order<|MERGE_RESOLUTION|>--- conflicted
+++ resolved
@@ -56,7 +56,6 @@
 
 Train on multi_instruct example datasets, use following commands:
 
-<<<<<<< HEAD
 ``` bash
 python -m torch.distributed.run --nproc_per_node=1 open_flamingo/train/instruction_following.py \
 --run_name=flamingo3B \
@@ -127,8 +126,6 @@
 ```
 #### You can open your browser and chat with a model now.
 
-=======
->>>>>>> fe713f24
 ### Authors
 
 Equal contribution, alphabetical order