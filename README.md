--- conflicted
+++ resolved
@@ -69,23 +69,15 @@
 
 Our Otter model is also developed in this way and it's deployed on the 🤗 Hugging Face model hub. Our model can be hosted on two RTX-3090-24G GPUs and achieve a similar speed to one A100-80G machine.
 
-<<<<<<< HEAD
-=======
 
 
->>>>>>> 38138142
 ## 🗄 Dataset Preparation
 
 ### Multi-model instruction tuning dataset with in-context examples
 The pre-training process for the OpenFlamingo model employs the MMC4 interleaved multimodality dataset to endow the model with in-context few-shot learning capabilities. The development of our instruction-following dataset adheres to the guiding principles of MMC4, which dictate that the instruction and image examples incorporated into the context should exhibit semantic pertinence to the query instruction and image.
 
-<<<<<<< HEAD
 1. To augment the LLaVa dataset, we retrieve in-context examples for each query data.
 2. We curate high-quality video data from the Video PSG repository (https://github.com/Jingkang50/OpenPSG). For each video, we select 4-8 frames to be annotated for instruction-following, using the LLaVa dataset as a reference. During the training phase, given a frame, we opt for additional frames, along with their corresponding instructions and answers, to serve as in-context examples.
-=======
-1. To augment the LLAVA dataset, we retrieve in-context examples for each query data.
-2. We curate high-quality, in-progress panoptic video scene graph data from the PVSG repository. For each video, we select 4-8 frames to be annotated for instruction-following, using the LLAVA dataset as a reference. During the training phase, given a frame, we opt for additional frames, along with their corresponding instructions and answers, to serve as in-context examples.
->>>>>>> 38138142
 
 
 ### Example
