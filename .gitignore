*.pyc
open_flamingo.egg-info
.vscode
llama-7b-hf/*

# Byte-compiled / optimized / DLL files
__pycache__/
*.py[cod]
*$py.class

# C extensions
*.so

# Distribution / packaging
.Python
build/
develop-eggs/
dist/
downloads/
eggs/
.eggs/
lib/
lib64/
parts/
sdist/
var/
wheels/
share/python-wheels/
*.egg-info/
.installed.cfg
*.egg
MANIFEST

# PyInstaller
#  Usually these files are written by a python script from a template
#  before PyInstaller builds the exe, so as to inject date/other infos into it.
*.manifest
*.spec

# Installer logs
pip-log.txt
pip-delete-this-directory.txt

# Unit test / coverage reports
htmlcov/
.tox/
.nox/
.coverage
.coverage.*
.cache
nosetests.xml
coverage.xml
*.cover
*.py,cover
.hypothesis/
.pytest_cache/
cover/

# Translations
*.mo
*.pot

# Django stuff:
*.log
local_settings.py
db.sqlite3
db.sqlite3-journal

# Flask stuff:
instance/
.webassets-cache

# Scrapy stuff:
.scrapy

# Sphinx documentation
docs/_build/

# PyBuilder
.pybuilder/
target/

# Jupyter Notebook
.ipynb_checkpoints

# IPython
profile_default/
ipython_config.py

# pyenv
#   For a library or package, you might want to ignore these files since the code is
#   intended to run in multiple environments; otherwise, check them in:
# .python-version

# pipenv
#   According to pypa/pipenv#598, it is recommended to include Pipfile.lock in version control.
#   However, in case of collaboration, if having platform-specific dependencies or dependencies
#   having no cross-platform support, pipenv may install dependencies that don't work, or not
#   install all needed dependencies.
#Pipfile.lock

# poetry
#   Similar to Pipfile.lock, it is generally recommended to include poetry.lock in version control.
#   This is especially recommended for binary packages to ensure reproducibility, and is more
#   commonly ignored for libraries.
#   https://python-poetry.org/docs/basic-usage/#commit-your-poetrylock-file-to-version-control
#poetry.lock

# PEP 582; used by e.g. github.com/David-OConnor/pyflow
__pypackages__/

# Celery stuff
celerybeat-schedule
celerybeat.pid

# SageMath parsed files
*.sage.py

# Environments
.env
.venv
env/
venv/
ENV/
env.bak/
venv.bak/

# Spyder project settings
.spyderproject
.spyproject

# Rope project settings
.ropeproject

# mkdocs documentation
/site

# mypy
.mypy_cache/
.dmypy.json
dmypy.json

# Pyre type checker
.pyre/

# pytype static type analyzer
.pytype/

# Cython debug symbols
cython_debug/

# project-specific
output/
debug*/
*.bak
*.dir
*.dat
*.tsv
*.gz
*.pyc

cache/
*/__pycache__/**
*/.pytest_cache/**
*/.mypy_cache/**
*/.cache/**
*/.coverage
*/.coverage.*
*/.c

*.zip
*.pt
wandb/*
archived/*
amlt/*
<<<<<<< HEAD
.amltignore
.amltconfig
=======
.amltconfig
example_unified_data/*
>>>>>>> 9855e0ab

#yuanhan
tools<|MERGE_RESOLUTION|>--- conflicted
+++ resolved
@@ -173,13 +173,9 @@
 wandb/*
 archived/*
 amlt/*
-<<<<<<< HEAD
 .amltignore
 .amltconfig
-=======
-.amltconfig
 example_unified_data/*
->>>>>>> 9855e0ab
 
 #yuanhan
 tools